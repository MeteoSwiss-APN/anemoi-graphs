--- conflicted
+++ resolved
@@ -61,10 +61,6 @@
 -  :doc:`modules/edge_attributes`
 -  :doc:`modules/graph_creator`
 -  :doc:`modules/graph_inspector`
-<<<<<<< HEAD
--  :doc:`modules/masks`
-=======
->>>>>>> 986ee9ed
 
 .. toctree::
    :maxdepth: 1
@@ -77,10 +73,6 @@
    modules/edge_attributes
    modules/graph_creator
    modules/graph_inspector
-<<<<<<< HEAD
-   modules/masks
-=======
->>>>>>> 986ee9ed
 
 *******************
  Command line tool
@@ -123,10 +115,6 @@
 ***********
 
 -  :doc:`usage/getting_started`
-<<<<<<< HEAD
--  :doc:`usage/limited_area`
-=======
->>>>>>> 986ee9ed
 
 .. toctree::
    :maxdepth: 1
@@ -134,10 +122,7 @@
    :caption: Usage
 
    usage/getting_started
-<<<<<<< HEAD
    usage/limited_area
-=======
->>>>>>> 986ee9ed
 
 *****************
  Anemoi packages
