--- conflicted
+++ resolved
@@ -30,16 +30,9 @@
     for nodes in graph.node_stores:
         for node_attr in nodes.node_attrs():
             assert isinstance(nodes[node_attr], torch.Tensor)
-<<<<<<< HEAD
-
-    for edges in graph.edge_stores:
-        for edge_attr in edges.edge_attrs():
-            assert isinstance(edges[edge_attr], torch.Tensor)
-=======
             assert nodes[node_attr].dtype in [torch.int32, torch.float32]
 
     for edges in graph.edge_stores:
         for edge_attr in edges.edge_attrs():
             assert isinstance(edges[edge_attr], torch.Tensor)
-            assert edges[edge_attr].dtype in [torch.int32, torch.float32]
->>>>>>> c57f7970
+            assert edges[edge_attr].dtype in [torch.int32, torch.float32]