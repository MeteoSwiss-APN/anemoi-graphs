# (C) Copyright 2024 European Centre for Medium-Range Weather Forecasts.
# This software is licensed under the terms of the Apache Licence Version 2.0
# which can be obtained at http://www.apache.org/licenses/LICENSE-2.0.
# In applying this licence, ECMWF does not waive the privileges and immunities
# granted to it by virtue of its status as an intergovernmental organisation
# nor does it submit to any jurisdiction.


from pathlib import Path

import torch
from torch_geometric.data import HeteroData

from anemoi.graphs import create


def test_graphs(config_file: tuple[Path, str], mock_grids_path: tuple[str, int]):
    """Test GraphCreator workflow."""
    tmp_path, config_name = config_file
    graph_path = tmp_path / "graph.pt"
    config_path = tmp_path / config_name

    create.GraphCreator(graph_path, config_path).create()

    graph = torch.load(graph_path)
    assert isinstance(graph, HeteroData)
    assert "test_nodes" in graph.node_types
<<<<<<< HEAD
    assert ("test_nodes", "to", "test_nodes") in graph.edge_types
=======
    assert ("test_nodes", "to", "test_nodes") in graph.edge_types

    for nodes in graph.node_stores:
        for node_attr in nodes.node_attrs():
            assert isinstance(nodes[node_attr], torch.Tensor)

    for edges in graph.edge_stores:
        for edge_attr in edges.edge_attrs():
            assert isinstance(edges[edge_attr], torch.Tensor)
>>>>>>> 36096812
<|MERGE_RESOLUTION|>--- conflicted
+++ resolved
@@ -25,9 +25,6 @@
     graph = torch.load(graph_path)
     assert isinstance(graph, HeteroData)
     assert "test_nodes" in graph.node_types
-<<<<<<< HEAD
-    assert ("test_nodes", "to", "test_nodes") in graph.edge_types
-=======
     assert ("test_nodes", "to", "test_nodes") in graph.edge_types
 
     for nodes in graph.node_stores:
@@ -36,5 +33,4 @@
 
     for edges in graph.edge_stores:
         for edge_attr in edges.edge_attrs():
-            assert isinstance(edges[edge_attr], torch.Tensor)
->>>>>>> 36096812
+            assert isinstance(edges[edge_attr], torch.Tensor)