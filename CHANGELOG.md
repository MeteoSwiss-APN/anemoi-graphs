--- conflicted
+++ resolved
@@ -23,11 +23,8 @@
 
 ### Changed
 - ci: small fixes and updates pre-commit, downsteam-ci (#49)
-<<<<<<< HEAD
 - feat: New argument 'forcing_area' in the CutOutZarDatasetNodes class. (#52)
-=======
 - Update CODEOWNERS
->>>>>>> 29510cb3
 
 ## [0.3.0 Anemoi-graphs, minor release](https://github.com/ecmwf/anemoi-graphs/compare/0.2.1...0.3.0) - 2024-09-03
 
