from __future__ import annotations

import logging
from abc import ABC
from abc import abstractmethod

import networkx as nx
import numpy as np
import torch
from anemoi.utils.config import DotDict
from hydra.utils import instantiate
from scipy.sparse import coo_matrix
from sklearn.neighbors import NearestNeighbors
from torch_geometric.data import HeteroData
from torch_geometric.data.storage import NodeStorage

from anemoi.graphs import EARTH_RADIUS
<<<<<<< HEAD
from anemoi.graphs.generate import hexagonal
from anemoi.graphs.generate import icosahedral
from anemoi.graphs.generate.masks import KNNAreaMaskBuilder
=======
from anemoi.graphs.generate import hex_icosahedron
from anemoi.graphs.generate import tri_icosahedron
>>>>>>> fac6f36d
from anemoi.graphs.nodes.builders.from_refined_icosahedron import HexNodes
from anemoi.graphs.nodes.builders.from_refined_icosahedron import LimitedAreaHexNodes
from anemoi.graphs.nodes.builders.from_refined_icosahedron import LimitedAreaTriNodes
from anemoi.graphs.nodes.builders.from_refined_icosahedron import StretchedTriNodes
from anemoi.graphs.nodes.builders.from_refined_icosahedron import TriNodes
from anemoi.graphs.utils import get_grid_reference_distance

LOGGER = logging.getLogger(__name__)


class BaseEdgeBuilder(ABC):
    """Base class for edge builders."""

    def __init__(
        self,
        source_name: str,
        target_name: str,
        source_mask_attr_name: str | None = None,
        target_mask_attr_name: str | None = None,
    ):
        self.source_name = source_name
        self.target_name = target_name
        self.source_mask_attr_name = source_mask_attr_name
        self.target_mask_attr_name = target_mask_attr_name

    @property
    def name(self) -> tuple[str, str, str]:
        """Name of the edge subgraph."""
        return self.source_name, "to", self.target_name

    @abstractmethod
    def get_adjacency_matrix(self, source_nodes: NodeStorage, target_nodes: NodeStorage): ...

    def prepare_node_data(self, graph: HeteroData) -> tuple[NodeStorage, NodeStorage]:
        """Prepare node information and get source and target nodes."""
        return graph[self.source_name], graph[self.target_name]

    def get_edge_index(self, graph: HeteroData) -> torch.Tensor:
        """Get the edge indices of source and target nodes.

        Parameters
        ----------
        graph : HeteroData
            The graph.

        Returns
        -------
        torch.Tensor of shape (2, num_edges)
            The edge indices.
        """
        source_nodes, target_nodes = self.prepare_node_data(graph)

        adjmat = self.get_adjacency_matrix(source_nodes, target_nodes)

        # Get source & target indices of the edges
        edge_index = np.stack([adjmat.col, adjmat.row], axis=0)

        return torch.from_numpy(edge_index).to(torch.int32)

    def register_edges(self, graph: HeteroData) -> HeteroData:
        """Register edges in the graph.

        Parameters
        ----------
        graph : HeteroData
            The graph to register the edges.

        Returns
        -------
        HeteroData
            The graph with the registered edges.
        """
        graph[self.name].edge_index = self.get_edge_index(graph)
        graph[self.name].edge_type = type(self).__name__
        return graph

    def register_attributes(self, graph: HeteroData, config: DotDict) -> HeteroData:
        """Register attributes in the edges of the graph specified.

        Parameters
        ----------
        graph : HeteroData
            The graph to register the attributes.
        config : DotDict
            The configuration of the attributes.

        Returns
        -------
        HeteroData
            The graph with the registered attributes.
        """
        for attr_name, attr_config in config.items():
            graph[self.name][attr_name] = instantiate(attr_config).compute(graph, self.name)
        return graph

    def update_graph(self, graph: HeteroData, attrs_config: DotDict | None = None) -> HeteroData:
        """Update the graph with the edges.

        Parameters
        ----------
        graph : HeteroData
            The graph.
        attrs_config : DotDict
            The configuration of the edge attributes.

        Returns
        -------
        HeteroData
            The graph with the edges.
        """
        graph = self.register_edges(graph)

        if attrs_config is not None:
            graph = self.register_attributes(graph, attrs_config)

        return graph


class NodeMaskingMixin:
    """Mixin class for masking source/target nodes when building edges."""

    def get_node_coordinates(
        self, source_nodes: NodeStorage, target_nodes: NodeStorage
    ) -> tuple[np.ndarray, np.ndarray]:
        """Get the node coordinates."""
        source_coords, target_coords = source_nodes.x.numpy(), target_nodes.x.numpy()

        if self.source_mask_attr_name is not None:
            source_coords = source_coords[source_nodes[self.source_mask_attr_name].squeeze()]

        if self.target_mask_attr_name is not None:
            target_coords = target_coords[target_nodes[self.target_mask_attr_name].squeeze()]

        return source_coords, target_coords

    def undo_masking(self, adj_matrix, source_nodes: NodeStorage, target_nodes: NodeStorage):
        if self.target_mask_attr_name is not None:
            target_mask = target_nodes[self.target_mask_attr_name].squeeze()
            target_mapper = dict(zip(list(range(len(adj_matrix.row))), np.where(target_mask)[0]))
            adj_matrix.row = np.vectorize(target_mapper.get)(adj_matrix.row)

        if self.source_mask_attr_name is not None:
            source_mask = source_nodes[self.source_mask_attr_name].squeeze()
            source_mapper = dict(zip(list(range(len(adj_matrix.col))), np.where(source_mask)[0]))
            adj_matrix.col = np.vectorize(source_mapper.get)(adj_matrix.col)

        if self.source_mask_attr_name is not None or self.target_mask_attr_name is not None:
            true_shape = target_nodes.x.shape[0], source_nodes.x.shape[0]
            adj_matrix = coo_matrix((adj_matrix.data, (adj_matrix.row, adj_matrix.col)), shape=true_shape)

        return adj_matrix


class KNNEdges(BaseEdgeBuilder, NodeMaskingMixin):
    """Computes KNN based edges and adds them to the graph.

    Attributes
    ----------
    source_name : str
        The name of the source nodes.
    target_name : str
        The name of the target nodes.
    num_nearest_neighbours : int
        Number of nearest neighbours.
    source_mask_attr_name : str | None
        The name of the source mask attribute to filter edge connections.
    target_mask_attr_name : str | None
        The name of the target mask attribute to filter edge connections.

    Methods
    -------
    register_edges(graph)
        Register the edges in the graph.
    register_attributes(graph, config)
        Register attributes in the edges of the graph.
    update_graph(graph, attrs_config)
        Update the graph with the edges.
    """

    def __init__(
        self,
        source_name: str,
        target_name: str,
        num_nearest_neighbours: int,
        source_mask_attr_name: str | None = None,
        target_mask_attr_name: str | None = None,
    ):
        super().__init__(source_name, target_name, source_mask_attr_name, target_mask_attr_name)
        assert isinstance(num_nearest_neighbours, int), "Number of nearest neighbours must be an integer"
        assert num_nearest_neighbours > 0, "Number of nearest neighbours must be positive"
        self.num_nearest_neighbours = num_nearest_neighbours

    def get_adjacency_matrix(self, source_nodes: NodeStorage, target_nodes: NodeStorage):
        """Compute the adjacency matrix for the KNN method.

        Parameters
        ----------
        source_nodes : NodeStorage
            The source nodes.
        target_nodes : NodeStorage
            The target nodes.
        """
        source_coords, target_coords = self.get_node_coordinates(source_nodes, target_nodes)
        assert self.num_nearest_neighbours is not None, "number of neighbors required for knn encoder"
        LOGGER.info(
            "Using KNN-Edges (with %d nearest neighbours) between %s and %s.",
            self.num_nearest_neighbours,
            self.source_name,
            self.target_name,
        )

        nearest_neighbour = NearestNeighbors(metric="haversine", n_jobs=4)
        nearest_neighbour.fit(source_coords)
        adj_matrix = nearest_neighbour.kneighbors_graph(
            target_coords,
            n_neighbors=self.num_nearest_neighbours,
            mode="distance",
        ).tocoo()

        # Post-process the adjacency matrix. Add masked nodes.
        adj_matrix = self.undo_masking(adj_matrix, source_nodes, target_nodes)

        return adj_matrix


class CutOffEdges(BaseEdgeBuilder, NodeMaskingMixin):
    """Computes cut-off based edges and adds them to the graph.

    Attributes
    ----------
    source_name : str
        The name of the source nodes.
    target_name : str
        The name of the target nodes.
    cutoff_factor : float
        Factor to multiply the grid reference distance to get the cut-off radius.
    source_mask_attr_name : str | None
        The name of the source mask attribute to filter edge connections.
    target_mask_attr_name : str | None
        The name of the target mask attribute to filter edge connections.

    Methods
    -------
    register_edges(graph)
        Register the edges in the graph.
    register_attributes(graph, config)
        Register attributes in the edges of the graph.
    update_graph(graph, attrs_config)
        Update the graph with the edges.
    """

    def __init__(
        self,
        source_name: str,
        target_name: str,
        cutoff_factor: float,
        source_mask_attr_name: str | None = None,
        target_mask_attr_name: str | None = None,
    ):
        super().__init__(source_name, target_name, source_mask_attr_name, target_mask_attr_name)
        assert isinstance(cutoff_factor, (int, float)), "Cutoff factor must be a float"
        assert cutoff_factor > 0, "Cutoff factor must be positive"
        self.cutoff_factor = cutoff_factor

    def get_cutoff_radius(self, graph: HeteroData, mask_attr: torch.Tensor | None = None):
        """Compute the cut-off radius.

        The cut-off radius is computed as the product of the target nodes
        reference distance and the cut-off factor.

        Parameters
        ----------
        graph : HeteroData
            The graph.
        mask_attr : torch.Tensor
            The mask attribute.

        Returns
        -------
        float
            The cut-off radius.
        """
        target_nodes = graph[self.target_name]
        mask = target_nodes[mask_attr] if mask_attr is not None else None
        target_grid_reference_distance = get_grid_reference_distance(target_nodes.x, mask)
        radius = target_grid_reference_distance * self.cutoff_factor
        return radius

    def prepare_node_data(self, graph: HeteroData) -> tuple[NodeStorage, NodeStorage]:
        """Prepare node information and get source and target nodes."""
        self.radius = self.get_cutoff_radius(graph)
        return super().prepare_node_data(graph)

    def get_adjacency_matrix(self, source_nodes: NodeStorage, target_nodes: NodeStorage):
        """Get the adjacency matrix for the cut-off method.

        Parameters
        ----------
        source_nodes : NodeStorage
            The source nodes.
        target_nodes : NodeStorage
            The target nodes.
        """
        source_coords, target_coords = self.get_node_coordinates(source_nodes, target_nodes)
        LOGGER.info(
            "Using CutOff-Edges (with radius = %.1f km) between %s and %s.",
            self.radius * EARTH_RADIUS,
            self.source_name,
            self.target_name,
        )

        nearest_neighbour = NearestNeighbors(metric="haversine", n_jobs=4)
        nearest_neighbour.fit(source_coords)
        adj_matrix = nearest_neighbour.radius_neighbors_graph(target_coords, radius=self.radius).tocoo()

        # Post-process the adjacency matrix. Add masked nodes.
        adj_matrix = self.undo_masking(adj_matrix, source_nodes, target_nodes)

        return adj_matrix


class MultiScaleEdges(BaseEdgeBuilder):
    """Base class for multi-scale edges in the nodes of a graph.

    Attributes
    ----------
    source_name : str
        The name of the source nodes.
    target_name : str
        The name of the target nodes.
    x_hops : int
        Number of hops (in the refined icosahedron) between two nodes to connect
        them with an edge.

    Methods
    -------
    register_edges(graph)
        Register the edges in the graph.
    register_attributes(graph, config)
        Register attributes in the edges of the graph.
    update_graph(graph, attrs_config)
        Update the graph with the edges.
    """

    VALID_NODES = [TriNodes, HexNodes, LimitedAreaTriNodes, LimitedAreaHexNodes, StretchedTriNodes]

    def __init__(self, source_name: str, target_name: str, x_hops: int, **kwargs):
        super().__init__(source_name, target_name)
        assert source_name == target_name, f"{self.__class__.__name__} requires source and target nodes to be the same."
        assert isinstance(x_hops, int), "Number of x_hops must be an integer"
        assert x_hops > 0, "Number of x_hops must be positive"
        self.x_hops = x_hops
        self.node_type = None

    def add_edges_from_tri_nodes(self, nodes: NodeStorage) -> NodeStorage:
        nodes["_nx_graph"] = tri_icosahedron.add_edges_to_nx_graph(
            nodes["_nx_graph"],
            resolutions=nodes["_resolutions"],
            x_hops=self.x_hops,
            area_mask_builder=nodes.get("_area_mask_builder", None),
        )

        return nodes

    def add_edges_from_stretched_tri_nodes(self, nodes: NodeStorage) -> NodeStorage:
        all_points_mask_builder = KNNAreaMaskBuilder("all_nodes", 1.0)
        all_points_mask_builder.fit_coords(nodes.x.numpy())

        nodes["_nx_graph"] = icosahedral.add_edges_to_nx_graph(
            nodes["_nx_graph"],
            resolutions=nodes["_resolutions"],
            x_hops=self.x_hops,
            aoi_mask_builder=all_points_mask_builder,
        )
        return nodes

    def add_edges_from_hex_nodes(self, nodes: NodeStorage) -> NodeStorage:
        nodes["_nx_graph"] = hex_icosahedron.add_edges_to_nx_graph(
            nodes["_nx_graph"],
            resolutions=nodes["_resolutions"],
            x_hops=self.x_hops,
        )

        return nodes

    def get_adjacency_matrix(self, source_nodes: NodeStorage, target_nodes: NodeStorage):
        if self.node_type in [TriNodes.__name__, LimitedAreaTriNodes.__name__]:
            source_nodes = self.add_edges_from_tri_nodes(source_nodes)
        elif self.node_type in [HexNodes.__name__, LimitedAreaHexNodes.__name__]:
            source_nodes = self.add_edges_from_hex_nodes(source_nodes)
        elif self.node_type == StretchedTriNodes.__name__:
            source_nodes = self.add_edges_from_stretched_tri_nodes(source_nodes)
        else:
            raise ValueError(f"Invalid node type {self.node_type}")

        adjmat = nx.to_scipy_sparse_array(source_nodes["_nx_graph"], format="coo")

        return adjmat

    def update_graph(self, graph: HeteroData, attrs_config: DotDict | None = None) -> HeteroData:
        self.node_type = graph[self.source_name].node_type
        valid_node_names = [n.__name__ for n in self.VALID_NODES]
        assert (
            self.node_type in valid_node_names
        ), f"{self.__class__.__name__} requires {','.join(valid_node_names)} nodes."

        return super().update_graph(graph, attrs_config)<|MERGE_RESOLUTION|>--- conflicted
+++ resolved
@@ -15,14 +15,9 @@
 from torch_geometric.data.storage import NodeStorage
 
 from anemoi.graphs import EARTH_RADIUS
-<<<<<<< HEAD
-from anemoi.graphs.generate import hexagonal
-from anemoi.graphs.generate import icosahedral
-from anemoi.graphs.generate.masks import KNNAreaMaskBuilder
-=======
 from anemoi.graphs.generate import hex_icosahedron
 from anemoi.graphs.generate import tri_icosahedron
->>>>>>> fac6f36d
+from anemoi.graphs.generate.masks import KNNAreaMaskBuilder
 from anemoi.graphs.nodes.builders.from_refined_icosahedron import HexNodes
 from anemoi.graphs.nodes.builders.from_refined_icosahedron import LimitedAreaHexNodes
 from anemoi.graphs.nodes.builders.from_refined_icosahedron import LimitedAreaTriNodes
@@ -391,11 +386,11 @@
         all_points_mask_builder = KNNAreaMaskBuilder("all_nodes", 1.0)
         all_points_mask_builder.fit_coords(nodes.x.numpy())
 
-        nodes["_nx_graph"] = icosahedral.add_edges_to_nx_graph(
+        nodes["_nx_graph"] = tri_icosahedron.add_edges_to_nx_graph(
             nodes["_nx_graph"],
             resolutions=nodes["_resolutions"],
             x_hops=self.x_hops,
-            aoi_mask_builder=all_points_mask_builder,
+            area_mask_builder=all_points_mask_builder,
         )
         return nodes
 
