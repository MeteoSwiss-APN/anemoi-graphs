--- conflicted
+++ resolved
@@ -208,11 +208,7 @@
         assert num_nearest_neighbours > 0, "Number of nearest neighbours must be positive"
         self.num_nearest_neighbours = num_nearest_neighbours
 
-<<<<<<< HEAD
-    def get_adjacency_matrix(self, source_nodes: NodeStorage, target_nodes: NodeStorage):
-=======
     def get_adjacency_matrix(self, source_nodes: NodeStorage, target_nodes: NodeStorage) -> np.ndarray:
->>>>>>> 986ee9ed
         """Compute the adjacency matrix for the KNN method.
 
         Parameters
@@ -283,11 +279,7 @@
         cutoff_factor: float,
         source_mask_attr_name: str | None = None,
         target_mask_attr_name: str | None = None,
-<<<<<<< HEAD
-    ):
-=======
     ) -> None:
->>>>>>> 986ee9ed
         super().__init__(source_name, target_name, source_mask_attr_name, target_mask_attr_name)
         assert isinstance(cutoff_factor, (int, float)), "Cutoff factor must be a float"
         assert cutoff_factor > 0, "Cutoff factor must be positive"
