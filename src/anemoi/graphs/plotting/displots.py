import logging
from pathlib import Path
from typing import Literal
from typing import Optional
from typing import Union

import matplotlib.pyplot as plt
import numpy as np
import torch
from torch_geometric.data import HeteroData
from torch_geometric.data.storage import EdgeStorage
from torch_geometric.data.storage import NodeStorage

from anemoi.graphs.plotting.prepare import compute_node_adjacencies
from anemoi.graphs.plotting.prepare import get_edge_attribute_dims
from anemoi.graphs.plotting.prepare import get_node_attribute_dims

LOGGER = logging.getLogger(__name__)


def plot_distribution_node_attributes(graph: HeteroData, out_file: Optional[Union[str, Path]] = None) -> None:
    """Figure with the distribution of the node attributes.

    Each row represents a node type and each column an attribute dimension.
    """
    num_nodes = len(graph.node_types)
    attr_dims = get_node_attribute_dims(graph)
    plot_distribution_attributes(graph.node_items(), num_nodes, attr_dims, "Node", out_file)


def plot_distribution_edge_attributes(graph: HeteroData, out_file: Optional[Union[str, Path]] = None) -> None:
    """Figure with the distribution of the edge attributes.

    Each row represents a edge type and each column an attribute dimension.
    """
    num_edges = len(graph.edge_types)
    attr_dims = get_edge_attribute_dims(graph)
    plot_distribution_attributes(graph.edge_items(), num_edges, attr_dims, "Edge", out_file)


def plot_distribution_node_derived_attributes(graph, outfile: Optional[Union[str, Path]] = None):
    """Figure with the distribution of the node derived attributes.

    Each row represents a node type and each column an attribute dimension.
    """
    node_adjs = {}
    node_attr_dims = {}
    for source_name, _, target_name in graph.edge_types:
        node_adj_tensor = compute_node_adjacencies(graph, source_name, target_name)
        node_adj_tensor = torch.from_numpy(node_adj_tensor.reshape((node_adj_tensor.shape[0], -1)))
        node_adj_key = f"# edges from {source_name}"

        # Store node adjacencies
        if target_name in node_adjs:
            node_adjs[target_name] = node_adjs[target_name] | {node_adj_key: node_adj_tensor}
        else:
            node_adjs[target_name] = {node_adj_key: node_adj_tensor}

        # Store attribute dimension
        if node_adj_key not in node_attr_dims:
            node_attr_dims[node_adj_key] = node_adj_tensor.shape[1]

    node_adj_list = [(k, v) for k, v in node_adjs.items()]

    plot_distribution_attributes(node_adj_list, len(node_adjs), node_attr_dims, "Node", outfile)


def plot_distribution_attributes(
    graph_items: Union[NodeStorage, EdgeStorage],
    num_items: int,
    attr_dims: dict,
    item_type: Literal["Edge", "Node"],
    out_file: Optional[Union[str, Path]] = None,
) -> None:
    """Figure with the distribution of the node and edge attributes.

    Each row represents a node or edge type and each column an attribute dimension.
    """
    dim_attrs = sum(attr_dims.values())

    if dim_attrs == 0:
        LOGGER.warning("No edge attributes found in the graph.")
        return None

    # Define the layout
    _, axs = plt.subplots(num_items, dim_attrs, figsize=(10 * num_items, 10))
    if num_items == dim_attrs == 1:
        axs = np.array([[axs]])
<<<<<<< HEAD
    if axs.ndim == 1:
=======
    elif axs.ndim == 1:
>>>>>>> fac6f36d
        axs = axs.reshape(num_items, dim_attrs)

    for i, (item_name, item_store) in enumerate(graph_items):
        for j, (attr_name, attr_values) in enumerate(attr_dims.items()):
            for dim in range(attr_values):
                if attr_name in item_store:
                    axs[i, j + dim].hist(item_store[attr_name][:, dim].float(), bins=50)

                    axs[i, j + dim].set_ylabel("".join(item_name).replace("to", " --> "))
                    axs[i, j + dim].set_title(attr_name if attr_values == 1 else f"{attr_name}_{dim}")
                    if i == num_items - 1:
                        axs[i, j + dim].set_xlabel(attr_name if attr_values == 1 else f"{attr_name}_{dim}")
                else:
                    axs[i, j + dim].set_axis_off()

    plt.suptitle(f"{item_type} Attributes distribution", fontsize=14)
    plt.savefig(out_file)<|MERGE_RESOLUTION|>--- conflicted
+++ resolved
@@ -86,11 +86,7 @@
     _, axs = plt.subplots(num_items, dim_attrs, figsize=(10 * num_items, 10))
     if num_items == dim_attrs == 1:
         axs = np.array([[axs]])
-<<<<<<< HEAD
-    if axs.ndim == 1:
-=======
     elif axs.ndim == 1:
->>>>>>> fac6f36d
         axs = axs.reshape(num_items, dim_attrs)
 
     for i, (item_name, item_store) in enumerate(graph_items):
