import logging
from abc import ABC
from abc import abstractmethod
from pathlib import Path
from typing import Optional
from typing import Union

import numpy as np
import torch
from anemoi.datasets import open_dataset
from anemoi.utils.config import DotDict
from hydra.utils import instantiate
from torch_geometric.data import HeteroData

from anemoi.graphs.generate.hexagonal import create_hexagonal_nodes
from anemoi.graphs.generate.icosahedral import create_icosahedral_nodes

LOGGER = logging.getLogger(__name__)


class BaseNodeBuilder(ABC):
    """Base class for node builders.
<<<<<<< HEAD

    The node coordinates are stored in the `x` attribute of the nodes and they are stored in radians.
    """

    def __init__(self, name: str) -> None:
        self.name = name
        self.aoi_mask_builder = None

=======

    The node coordinates are stored in the `x` attribute of the nodes and they are stored in radians.
    """

    def __init__(self, name: str) -> None:
        self.name = name

>>>>>>> 7bf0d239
    def register_nodes(self, graph: HeteroData) -> None:
        """Register nodes in the graph.

        Parameters
        ----------
        graph : HeteroData
            The graph to register the nodes.
        """
        graph[self.name].x = self.get_coordinates()
        graph[self.name].node_type = type(self).__name__
        return graph

    def register_attributes(self, graph: HeteroData, config: Optional[DotDict] = None) -> HeteroData:
        """Register attributes in the nodes of the graph specified.

        Parameters
        ----------
        graph : HeteroData
            The graph to register the attributes.
        config : DotDict
            The configuration of the attributes.

        Returns
        -------
        HeteroData
            The graph with the registered attributes.
        """
        for attr_name, attr_config in config.items():
            graph[self.name][attr_name] = instantiate(attr_config).compute(graph, self.name)
        return graph

    @abstractmethod
    def get_coordinates(self) -> torch.Tensor: ...

    def reshape_coords(self, latitudes: np.ndarray, longitudes: np.ndarray) -> torch.Tensor:
        """Reshape latitude and longitude coordinates.

        Parameters
        ----------
        latitudes : np.ndarray of shape (N, )
            Latitude coordinates, in degrees.
        longitudes : np.ndarray of shape (N, )
            Longitude coordinates, in degrees.

        Returns
        -------
        torch.Tensor of shape (N, 2)
            A 2D tensor with the coordinates, in radians.
        """
        coords = np.stack([latitudes, longitudes], axis=-1).reshape((-1, 2))
        coords = np.deg2rad(coords)
        return torch.tensor(coords, dtype=torch.float32)

    def update_graph(self, graph: HeteroData, attr_config: Optional[DotDict] = None) -> HeteroData:
        """Update the graph with new nodes.

        Parameters
        ----------
        graph : HeteroData
            Input graph.
        attr_config : DotDict
            The configuration of the attributes.

        Returns
        -------
        HeteroData
            The graph with new nodes included.
        """
        graph = self.register_nodes(graph)

        if attr_config is None:
            return graph

        graph = self.register_attributes(graph, attr_config)

        return graph


class ZarrDatasetNodes(BaseNodeBuilder):
    """Nodes from Zarr dataset.

    Attributes
    ----------
    ds : zarr.core.Array
        The dataset.

    Methods
    -------
    get_coordinates()
        Get the lat-lon coordinates of the nodes.
    register_nodes(graph, name)
        Register the nodes in the graph.
    register_attributes(graph, name, config)
        Register the attributes in the nodes of the graph specified.
    update_graph(graph, name, attr_config)
        Update the graph with new nodes and attributes.
    """

    def __init__(self, dataset: DotDict, name: str) -> None:
        LOGGER.info("Reading the dataset from %s.", dataset)
        self.ds = open_dataset(dataset)
        super().__init__(name)

    def get_coordinates(self) -> torch.Tensor:
        """Get the coordinates of the nodes.

        Returns
        -------
        torch.Tensor of shape (N, 2)
            Coordinates of the nodes.
        """
        return self.reshape_coords(self.ds.latitudes, self.ds.longitudes)


class NPZFileNodes(BaseNodeBuilder):
    """Nodes from NPZ defined grids.

    Attributes
    ----------
    resolution : str
        The resolution of the grid.
    grid_definition_path : str
        Path to the folder containing the grid definition files.
    grid_definition : dict[str, np.ndarray]
        The grid definition.

    Methods
    -------
    get_coordinates()
        Get the lat-lon coordinates of the nodes.
    register_nodes(graph, name)
        Register the nodes in the graph.
    register_attributes(graph, name, config)
        Register the attributes in the nodes of the graph specified.
    update_graph(graph, name, attr_config)
        Update the graph with new nodes and attributes.
    """

    def __init__(self, resolution: str, grid_definition_path: str, name: str) -> None:
        """Initialize the NPZFileNodes builder.

        The builder suppose the grids are stored in files with the name `grid-{resolution}.npz`.

        Parameters
        ----------
        resolution : str
            The resolution of the grid.
        grid_definition_path : str
            Path to the folder containing the grid definition files.
        """
        self.resolution = resolution
        self.grid_definition_path = grid_definition_path
        self.grid_definition = np.load(Path(self.grid_definition_path) / f"grid-{self.resolution}.npz")
        super().__init__(name)

    def get_coordinates(self) -> torch.Tensor:
        """Get the coordinates of the nodes.

        Returns
        -------
        torch.Tensor of shape (N, 2)
            Coordinates of the nodes.
        """
        coords = self.reshape_coords(self.grid_definition["latitudes"], self.grid_definition["longitudes"])
        return coords


class RefinedIcosahedralNodes(BaseNodeBuilder, ABC):
    """Processor mesh based on a triangular mesh.

    It is based on the icosahedral mesh, which is a mesh of triangles that covers the sphere.

    Parameters
    ----------
    resolution : list[int] | int
        Refinement level of the mesh.
    np_dtype : np.dtype, optional
        The numpy data type to use, by default np.float32.
    """

    def __init__(
        self,
        resolution: Union[int, list[int]],
        name: str,
    ) -> None:
        if isinstance(resolution, int):
            self.resolutions = list(range(resolution + 1))
        else:
            self.resolutions = resolution

        super().__init__(name)

    def get_coordinates(self) -> torch.Tensor:
        self.nx_graph, coords_rad, self.node_ordering = self.create_nodes()
        return torch.tensor(coords_rad[self.node_ordering], dtype=torch.float32)

    @abstractmethod
    def create_nodes(self) -> np.ndarray: ...

    def register_attributes(self, graph: HeteroData, config: DotDict) -> HeteroData:
        graph[self.name]["resolutions"] = self.resolutions
        graph[self.name]["nx_graph"] = self.nx_graph
        graph[self.name]["node_ordering"] = self.node_ordering
        # TODO: AOI mask builder is not used in the current implementation.
        return super().register_attributes(graph, config)


class TriRefinedIcosahedralNodes(RefinedIcosahedralNodes):
    """It depends on the trimesh Python library."""

    def create_nodes(self) -> np.ndarray:
        # TODO: AOI mask builder is not used in the current implementation.
        return create_icosahedral_nodes(resolutions=self.resolutions)


class HexRefinedIcosahedralNodes(RefinedIcosahedralNodes):
    """It depends on the h3 Python library."""

    def create_nodes(self) -> np.ndarray:
        # TODO: AOI mask builder is not used in the current implementation.
        return create_hexagonal_nodes(self.resolutions)<|MERGE_RESOLUTION|>--- conflicted
+++ resolved
@@ -20,24 +20,13 @@
 
 class BaseNodeBuilder(ABC):
     """Base class for node builders.
-<<<<<<< HEAD
 
     The node coordinates are stored in the `x` attribute of the nodes and they are stored in radians.
     """
 
     def __init__(self, name: str) -> None:
         self.name = name
-        self.aoi_mask_builder = None
-
-=======
-
-    The node coordinates are stored in the `x` attribute of the nodes and they are stored in radians.
-    """
-
-    def __init__(self, name: str) -> None:
-        self.name = name
-
->>>>>>> 7bf0d239
+
     def register_nodes(self, graph: HeteroData) -> None:
         """Register nodes in the graph.
 
