--- conflicted
+++ resolved
@@ -52,7 +52,7 @@
         return torch.tensor(coords_rad[self.node_ordering], dtype=torch.float32)
 
     @abstractmethod
-    def create_nodes(self) -> tuple[nx.DiGraph, np.ndarray, list[int]]: ...
+    def create_nodes(self) -> tuple[nx.Graph, np.ndarray, list[int]]: ...
 
     def register_attributes(self, graph: HeteroData, config: DotDict) -> HeteroData:
         graph[self.name]["_resolutions"] = self.resolutions
@@ -135,8 +135,7 @@
         The area of interest mask builder.
     """
 
-<<<<<<< HEAD
-    def create_nodes(self) -> Tuple[nx.Graph, np.ndarray, list[int]]:
+    def create_nodes(self) -> tuple[nx.Graph, np.ndarray, list[int]]:
         return create_hexagonal_nodes(resolution=max(self.resolutions), aoi_mask_builder=self.aoi_mask_builder)
 
 
@@ -177,13 +176,9 @@
     It depends on the trimesh Python library.
     """
 
-    def create_nodes(self) -> Tuple[nx.Graph, np.ndarray, list[int]]:
+    def create_nodes(self) -> tuple[nx.Graph, np.ndarray, list[int]]:
         return create_stretched_icosahedral_nodes(
             base_resolution=self.global_resolution,
             lam_resolution=max(self.resolutions),
             aoi_mask_builder=self.aoi_mask_builder,
-        )
-=======
-    def create_nodes(self) -> tuple[nx.Graph, np.ndarray, list[int]]:
-        return create_hexagonal_nodes(resolution=max(self.resolutions), aoi_mask_builder=self.aoi_mask_builder)
->>>>>>> 8383496d
+        )